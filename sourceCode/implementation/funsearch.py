--- conflicted
+++ resolved
@@ -1,152 +1,141 @@
-# Copyright 2023 DeepMind Technologies Limited
-#
-# Licensed under the Apache License, Version 2.0 (the "License");
-# you may not use this file except in compliance with the License.
-# You may obtain a copy of the License at
-#
-#    http://www.apache.org/licenses/LICENSE-2.0
-#
-# Unless required by applicable law or agreed to in writing, software
-# distributed under the License is distributed on an "AS IS" BASIS,
-# WITHOUT WARRANTIES OR CONDITIONS OF ANY KIND, either express or implied.
-# See the License for the specific language governing permissions and
-# limitations under the License.
-# ==============================================================================
-
-"""A single-threaded implementation of the FunSearch pipeline."""
-from __future__ import annotations
-import dataclasses
-
-# from collections.abc import Sequence
-
-# RZ: there are multiple errors in the original code
-# we should use typing.xxx rather than collections.abc.xxx
-from typing import Any, Tuple, Sequence
-
-from implementation import code_manipulation
-from implementation import config as config_lib
-from implementation import evaluator
-from implementation import programs_database
-from implementation import sampler
-from implementation import profile
-
-
-def _extract_function_names(specification: str) -> Tuple[str, str]:
-    """Returns the name of the function to evolve and of the function to run.
-
-    RZ: The so-called specification refers to the boilerplate code template for a task.
-    The template MUST have two important functions decorated with '@funsearch.run', '@funsearch.evolve' respectively.
-    The function labeled with '@funsearch.run' is going to evaluate the generated code (like fitness evaluation).
-    The function labeled with '@funsearch.evolve' is the function to be searched (like 'greedy' in cap-set).
-    This function (_extract_function_names) makes sure that these decorators appears in the specification.
-    """
-    run_functions = list(code_manipulation.yield_decorated(specification, 'funsearch', 'run'))
-    if len(run_functions) != 1:
-        raise ValueError('Expected 1 function decorated with `@funsearch.run`.')
-    evolve_functions = list(code_manipulation.yield_decorated(specification, 'funsearch', 'evolve'))
-    if len(evolve_functions) != 1:
-        raise ValueError('Expected 1 function decorated with `@funsearch.evolve`.')
-    return evolve_functions[0], run_functions[0]
-
-
-def main(
-        specification: str,
-        inputs: Sequence[Any],
-        config: config_lib.Config,
-        max_sample_nums: int | None,
-        class_config: config_lib.ClassConfig,
-        enable_duplicate_check: bool = True,  # 是否啟用重複代碼檢查
-        duplicate_check_method: str = "similarity",  # 檢查方法 ("hash" 或 "similarity")
-        similarity_threshold: float = 0.9,  # 相似度閾值（僅適用於 "similarity" 方法）
-        # Multi-strategy parameters
-        enable_multi_strategy: bool = False,
-        multi_num: int = 2,
-        multi_strategies: list[str] = None,
-        **kwargs
-):
-    """Launches a FunSearch experiment.
-    Args:
-        specification: 問題的模板代碼。
-        inputs       : 問題的數據集（見 'bin_packing_utils.py'）。
-        config       : 配置文件。
-        max_sample_nums: LLM 的最大採樣數量。'None' 表示無限制。
-        enable_duplicate_check: 是否啟用重複代碼檢查。
-        duplicate_check_method: 檢查方法 ("hash" 或 "similarity")。
-        similarity_threshold: 相似度閾值（僅適用於 "similarity" 方法）。
-        enable_multi_strategy: 是否啟用多策略優化。
-        multi_num: 每次提示詞中組合的策略數量。
-        multi_strategies: 可選擇的策略列表。
-    """
-    function_to_evolve, function_to_run = _extract_function_names(specification)
-    template = code_manipulation.text_to_program(specification)
-    
-    # Set up multi-strategy configuration
-    if multi_strategies is None:
-        multi_strategies = ["quality"]
-    
-    multi_strategy_config = config_lib.MultiStrategyConfig(
-        enable_multi_strategy=enable_multi_strategy,
-        multi_num=multi_num,
-        multi_strategies=multi_strategies
-    )
-    
-    # Update config with multi-strategy settings
-    updated_config = dataclasses.replace(
-        config, 
-        multi_strategy=multi_strategy_config
-    )
-    
-    database = programs_database.ProgramsDatabase(updated_config.programs_database, template, function_to_evolve)
-
-    # 初始化完成後，根據參數啟用或禁用重複代碼檢查
-    if enable_duplicate_check:
-        profiler = profile.Profiler(log_dir=kwargs.get('log_dir', None))
-        profiler._evaluated_hashes.clear()
-        profiler._evaluated_functions.clear()
-    else:
-        profiler = profile.Profiler(log_dir=kwargs.get('log_dir', None))
-        profiler._evaluated_hashes.clear()
-        profiler._evaluated_functions.clear()
-
-    evaluators = []
-    for _ in range(updated_config.num_evaluators):
-        evaluators.append(evaluator.Evaluator(
-            database,
-            template,
-            function_to_evolve,
-            function_to_run,
-            inputs,
-            sandbox_class=class_config.sandbox_class
-        ))
-
-    # We send the initial implementation to be analysed by one of the evaluators.
-    initial = template.get_function(function_to_evolve).body
-    evaluators[0].analyse(
-        initial,
-        island_id=None,
-        version_generated=None,
-        profiler=profiler,
-        method=duplicate_check_method,  # 傳遞檢查方法
-        threshold=similarity_threshold  # 傳遞相似度閾值
-    )
-
-    # Set global max sample nums.
-<<<<<<< HEAD
-    samplers = [sampler.Sampler(
-        database, 
-        evaluators, 
-        updated_config.samples_per_prompt, 
-        max_sample_nums=max_sample_nums, 
-        llm_class=class_config.llm_class,
-        multi_strategy_config=multi_strategy_config)
-    for _ in range(updated_config.num_samplers)]
-=======
-    samplers = [sampler.Sampler(database, evaluators, config.samples_per_prompt, max_sample_nums=max_sample_nums, llm_class=class_config.llm_class, log_dir=kwargs.get('log_dir', None))
-                for _ in range(config.num_samplers)]
->>>>>>> 26eab95a
-
-    # This loop can be executed in parallel on remote sampler machines. As each
-    # sampler enters an infinite loop, without parallelization only the first
-    # sampler will do any work.
-    for s in samplers:
+# Copyright 2023 DeepMind Technologies Limited
+#
+# Licensed under the Apache License, Version 2.0 (the "License");
+# you may not use this file except in compliance with the License.
+# You may obtain a copy of the License at
+#
+#    http://www.apache.org/licenses/LICENSE-2.0
+#
+# Unless required by applicable law or agreed to in writing, software
+# distributed under the License is distributed on an "AS IS" BASIS,
+# WITHOUT WARRANTIES OR CONDITIONS OF ANY KIND, either express or implied.
+# See the License for the specific language governing permissions and
+# limitations under the License.
+# ==============================================================================
+
+"""A single-threaded implementation of the FunSearch pipeline."""
+from __future__ import annotations
+import dataclasses
+
+# from collections.abc import Sequence
+
+# RZ: there are multiple errors in the original code
+# we should use typing.xxx rather than collections.abc.xxx
+from typing import Any, Tuple, Sequence
+
+from implementation import code_manipulation
+from implementation import config as config_lib
+from implementation import evaluator
+from implementation import programs_database
+from implementation import sampler
+from implementation import profile
+
+
+def _extract_function_names(specification: str) -> Tuple[str, str]:
+    """Returns the name of the function to evolve and of the function to run.
+
+    RZ: The so-called specification refers to the boilerplate code template for a task.
+    The template MUST have two important functions decorated with '@funsearch.run', '@funsearch.evolve' respectively.
+    The function labeled with '@funsearch.run' is going to evaluate the generated code (like fitness evaluation).
+    The function labeled with '@funsearch.evolve' is the function to be searched (like 'greedy' in cap-set).
+    This function (_extract_function_names) makes sure that these decorators appears in the specification.
+    """
+    run_functions = list(code_manipulation.yield_decorated(specification, 'funsearch', 'run'))
+    if len(run_functions) != 1:
+        raise ValueError('Expected 1 function decorated with `@funsearch.run`.')
+    evolve_functions = list(code_manipulation.yield_decorated(specification, 'funsearch', 'evolve'))
+    if len(evolve_functions) != 1:
+        raise ValueError('Expected 1 function decorated with `@funsearch.evolve`.')
+    return evolve_functions[0], run_functions[0]
+
+
+def main(
+        specification: str,
+        inputs: Sequence[Any],
+        config: config_lib.Config,
+        max_sample_nums: int | None,
+        class_config: config_lib.ClassConfig,
+        enable_duplicate_check: bool = True,  # 是否啟用重複代碼檢查
+        duplicate_check_method: str = "similarity",  # 檢查方法 ("hash" 或 "similarity")
+        similarity_threshold: float = 0.9,  # 相似度閾值（僅適用於 "similarity" 方法）
+        # Multi-strategy parameters
+        enable_multi_strategy: bool = False,
+        multi_num: int = 2,
+        multi_strategies: list[str] = None,
+        **kwargs
+):
+    """Launches a FunSearch experiment.
+    Args:
+        specification: 問題的模板代碼。
+        inputs       : 問題的數據集（見 'bin_packing_utils.py'）。
+        config       : 配置文件。
+        max_sample_nums: LLM 的最大採樣數量。'None' 表示無限制。
+        enable_duplicate_check: 是否啟用重複代碼檢查。
+        duplicate_check_method: 檢查方法 ("hash" 或 "similarity")。
+        similarity_threshold: 相似度閾值（僅適用於 "similarity" 方法）。
+        enable_multi_strategy: 是否啟用多策略優化。
+        multi_num: 每次提示詞中組合的策略數量。
+        multi_strategies: 可選擇的策略列表。
+    """
+    function_to_evolve, function_to_run = _extract_function_names(specification)
+    template = code_manipulation.text_to_program(specification)
+    
+    # Set up multi-strategy configuration
+    if multi_strategies is None:
+        multi_strategies = ["quality"]
+    
+    multi_strategy_config = config_lib.MultiStrategyConfig(
+        enable_multi_strategy=enable_multi_strategy,
+        multi_num=multi_num,
+        multi_strategies=multi_strategies
+    )
+    
+    # Update config with multi-strategy settings
+    updated_config = dataclasses.replace(
+        config, 
+        multi_strategy=multi_strategy_config
+    )
+    
+    database = programs_database.ProgramsDatabase(updated_config.programs_database, template, function_to_evolve)
+
+    # 初始化完成後，根據參數啟用或禁用重複代碼檢查
+    if enable_duplicate_check:
+        profiler = profile.Profiler(log_dir=kwargs.get('log_dir', None))
+        profiler._evaluated_hashes.clear()
+        profiler._evaluated_functions.clear()
+    else:
+        profiler = profile.Profiler(log_dir=kwargs.get('log_dir', None))
+        profiler._evaluated_hashes.clear()
+        profiler._evaluated_functions.clear()
+
+    evaluators = []
+    for _ in range(updated_config.num_evaluators):
+        evaluators.append(evaluator.Evaluator(
+            database,
+            template,
+            function_to_evolve,
+            function_to_run,
+            inputs,
+            sandbox_class=class_config.sandbox_class
+        ))
+
+    # We send the initial implementation to be analysed by one of the evaluators.
+    initial = template.get_function(function_to_evolve).body
+    evaluators[0].analyse(
+        initial,
+        island_id=None,
+        version_generated=None,
+        profiler=profiler,
+        method=duplicate_check_method,  # 傳遞檢查方法
+        threshold=similarity_threshold  # 傳遞相似度閾值
+    )
+
+    # Set global max sample nums.
+    samplers = [sampler.Sampler(database, evaluators, config.samples_per_prompt, max_sample_nums=max_sample_nums, llm_class=class_config.llm_class, multi_strategy_config=multi_strategy_config, log_dir=kwargs.get('log_dir', None))
+                for _ in range(config.num_samplers)]
+
+    # This loop can be executed in parallel on remote sampler machines. As each
+    # sampler enters an infinite loop, without parallelization only the first
+    # sampler will do any work.
+    for s in samplers:
         s.sample(profiler=profiler, method=duplicate_check_method, threshold=similarity_threshold)