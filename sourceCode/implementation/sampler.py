--- conflicted
+++ resolved
@@ -1,323 +1,320 @@
-# Copyright 2023 DeepMind Technologies Limited
-#
-# Licensed under the Apache License, Version 2.0 (the "License");
-# you may not use this file except in compliance with the License.
-# You may obtain a copy of the License at
-#
-#    http://www.apache.org/licenses/LICENSE-2.0
-#
-# Unless required by applicable law or agreed to in writing, software
-# distributed under the License is distributed on an "AS IS" BASIS,
-# WITHOUT WARRANTIES OR CONDITIONS OF ANY KIND, either express or implied.
-# See the License for the specific language governing permissions and
-# limitations under the License.
-# ==============================================================================
-
-"""Class for sampling new programs."""
-from __future__ import annotations
-from abc import ABC, abstractmethod
-import os 
-import json
-import hashlib
-import logging
-from difflib import SequenceMatcher  # 用於計算相似度
-from openai import OpenAI
-
-from typing import Collection, Sequence, Type
-import numpy as np
-import time
-
-import http.client
-
-from implementation import evaluator
-from implementation import programs_database
-
-
-class LLM(ABC):
-    """Language model that predicts continuation of provided source code.
-
-    RZ: The sampled function code must be trimmed! Especially using instruct-based LLM.
-    -For example, the sampled function code (with description) is:
-    ------------------------------------------------------------------------------------------------------------------
-    Here is the function.
-    def priority_v2(..., ...) -> Any:
-        a = np.array([1, 2, 3])
-        if len(a) > 2:
-            return a / a.sum()
-        else:
-            return a / a.mean()
-    This function is going to ..., and returns ...[Descriptions by LLM]
-    ------------------------------------------------------------------------------------------------------------------
-    -The descriptions above the function's signature, and the function's signature must be removed.
-    -The above code must be trimmed as follows:
-    ------------------------------------------------------------------------------------------------------------------
-        a = np.array([1, 2, 3])
-            if len(a) > 2:
-                return a / a.sum()
-            else:
-                return a / a.mean()
-        Here is the function. This function is going to ..., and returns ...[Descriptions by LLM]
-    ------------------------------------------------------------------------------------------------------------------
-    Please note that the indent must be preserved. And the additional descriptions can also be preserved,
-    which will be trimmed by Evaluator.
-    """
-
-    def __init__(self, samples_per_prompt: int, multi_strategy_config=None) -> None:
-        self._samples_per_prompt = samples_per_prompt
-        self._multi_strategy_config = multi_strategy_config
-        self._additional_prompt = ""
-        self._current_strategy_prompt = ""
-        
-    def _get_strategy_prompt(self) -> str:
-        """Get prompt based on selected optimization strategies."""
-        if not self._multi_strategy_config or not self._multi_strategy_config.enable_multi_strategy:
-            return "", []
-        
-        strategies = self._multi_strategy_config.OPTIMIZATION_STRATEGIES
-        selected_strategies = []
-        selected_strategy_names = []  # 记录选择的策略名称
-        
-        multi_num = min(self._multi_strategy_config.multi_num, 
-                    len(self._multi_strategy_config.multi_strategies))
-        
-   
-        if multi_num > 0 and self._multi_strategy_config.multi_strategies:
-            # Always include primary strategy
-            primary = self._multi_strategy_config.multi_strategies[0]
-            if primary in strategies:
-                selected_strategies.append(strategies[primary])
-                selected_strategy_names.append(primary)  # 记录策略名称
-            
-            # Add random secondary strategies
-            secondary_options = self._multi_strategy_config.multi_strategies[1:]
-            if secondary_options and multi_num > 1:
-                num_secondary = min(multi_num - 1, len(secondary_options))
-                selected_secondary = np.random.choice(
-                    secondary_options, num_secondary, replace=False).tolist()
-                for s in selected_secondary:
-                    if s in strategies:
-                        selected_strategies.append(strategies[s])
-                        selected_strategy_names.append(s)  # 记录策略名称
-        
-        # if multi_num > 0 and self._multi_strategy_config.multi_strategies:
-        #     selected_keys = np.random.choice(
-        #         self._multi_strategy_config.multi_strategies, 
-        #         multi_num, replace=False).tolist()
-        #     for key in selected_keys:
-        #         if key in strategies:
-        #             selected_strategies.append(strategies[key])
-        #             selected_strategy_names.append(key)  # 记录策略名称
-                    
-        # 构建提示词
-        if not selected_strategies:
-            return "", []
-        
-        # Format: FOCUS ON X, Y AND Z: Create a solution that balances...
-        strategy_names = [s["short_name"] for s in selected_strategies]
-        strategy_descriptions = [s["description"] for s in selected_strategies]
-        strategy_guidances = [s["guidance"] for s in selected_strategies]
-        if len(strategy_names) == 1:
-            focus_list = strategy_names[0]
-            desc_list = strategy_descriptions[0]
-        elif len(strategy_names) == 2:
-            focus_list = " AND ".join(strategy_names)
-            desc_list = " and ".join(strategy_descriptions)
-        else:
-            focus_list = ", ".join(strategy_names[:-1]) + f" AND {strategy_names[-1]}"
-            desc_list = ", ".join(strategy_descriptions[:-1]) + f" and {strategy_descriptions[-1]}"
-        
-        guidance_combined = " ".join(strategy_guidances)
-        if len(strategy_names) == 1:
-            return f"FOCUS ON {focus_list}: {guidance_combined}", selected_strategy_names
-            
-        else:
-            return f"FOCUS ON {focus_list}: Create a solution that balances {desc_list}. {guidance_combined}", selected_strategy_names
-
-    def _draw_sample(self, prompt: str) -> str:
-        """Returns a predicted continuation of `prompt`."""
-        raise NotImplementedError('Must provide a language model.')
-
-    @abstractmethod
-    def draw_samples(self, prompt: str) -> Collection[str]:
-        """Returns multiple predicted continuations of `prompt`."""
-        return [self._draw_sample(prompt) for _ in range(self._samples_per_prompt)]
-
-
-class Sampler:
-    """Node that samples program continuations and sends them for analysis.
-    """
-    _global_samples_nums: int = 1  # RZ: this variable records the global sample nums
-
-    def __init__(
-            self,
-            database: programs_database.ProgramsDatabase,
-            evaluators: Sequence[evaluator.Evaluator],
-            samples_per_prompt: int,
-            max_sample_nums: int | None = None,
-            llm_class: Type[LLM] = LLM,
-<<<<<<< HEAD
-            multi_strategy_config=None
-=======
-            log_dir: str | None = None,
->>>>>>> 26eab95a
-    ):
-        self._samples_per_prompt = samples_per_prompt
-        self._database = database
-        self._evaluators = evaluators
-        self._llm = llm_class(samples_per_prompt, multi_strategy_config)
-        self._max_sample_nums = max_sample_nums
-        self._evaluated_hashes = set()  # 存儲已評估代碼的哈希值
-        self._evaluated_functions = []  # 存儲已評估代碼的完整內容
-        self._json_dir = os.path.join(log_dir, 'samples')
-    
-    def _load_evaluated_hashes(self):
-        """從日志文件夾加載已評估代碼的哈希值和完整內容。"""
-        if not self._json_dir:
-            return
-        for file_name in os.listdir(self._json_dir):
-            if file_name.endswith('.json'):
-                with open(os.path.join(self._json_dir, file_name), 'r') as json_file:
-                    content = json.load(json_file)
-                    function_code = content.get('function', '')
-                    code_hash = hashlib.sha256(function_code.encode()).hexdigest()
-                    self._evaluated_hashes.add(code_hash)
-                    self._evaluated_functions.append(function_code)
-
-    def is_duplicate_by_hash(self, function_code: str) -> bool:
-        """檢查代碼是否已評估過（基於哈希值）。"""
-        code_hash = hashlib.sha256(function_code.encode()).hexdigest()
-        return code_hash in self._evaluated_hashes
-
-    def is_duplicate_by_similarity(self, function_code: str, threshold: float = 0.9) -> bool:
-        """檢查代碼是否已評估過（基於相似度）。"""
-        for evaluated_code in self._evaluated_functions:
-            similarity = SequenceMatcher(None, function_code, evaluated_code).ratio()
-            if similarity >= threshold:
-                return True
-        return False
-    
-    def is_duplicate_by_ai_agent(self, function_code: str, threshold: float = 0.9) -> bool:
-        """
-        檢查代碼是否已評估過（基於 AI Agent 評估）。
-        Args:
-            function_code: 要檢查的代碼。
-            threshold: 相似性分數的閾值，默認為 0.9。
-        Returns:
-            如果代碼被認為是重複的，返回 True；否則返回 False。
-        """
-        for evaluated_code in self._evaluated_functions:
-            try:
-                # 使用 AI Agent 比較代碼相似性
-                conn = http.client.HTTPSConnection("api.deepseek.com")
-                payload = json.dumps({
-                    "max_tokens": 512,
-                    "model": "deepseek-chat",
-                    "messages": [
-                                {"role": "system", "content": "You are a code similarity analyzer. Compare the two code snippets and return only a similarity score from [0, 1] based on their aim and logic. 1 means identical, 0 means completely different. Output should be a single number."},
-                                {"role": "user", "content": f"Code 1:\n{function_code}\n\nCode 2:\n{evaluated_code}"}]
-                })
-                headers = {
-                    'Authorization': 'Bearer sk-4d4b1fb4def14ae3887a21683c3f1763',
-                    'User-Agent': 'Apifox/1.0.0 (https://apifox.com)',
-                    'Content-Type': 'application/json'
-                }
-                conn.request("POST", "/v1/chat/completions", payload, headers)
-                res = conn.getresponse()
-                data = res.read().decode("utf-8")
-                data = json.loads(data)
-
-                words_to_remove = ['similarity','score', 'Score', 'Similarity',':',  ' ']
-                score_text = data['choices'][0]['message']['content'].strip()
-                print(f"AI Agent 評估結果: {score_text}")
-
-                for word in words_to_remove:
-                    score_text = score_text.replace(word, '')
-                score = float(score_text)
-                if score >= threshold:
-                    return True
-            except Exception as e:
-                logging.error(f"AI Agent 評估失敗: {e}")
-                continue
-        return False
-    
-
-    def sample(self, **kwargs):
-        """Continuously gets prompts, samples programs, sends them for analysis.
-        """
-        method = kwargs["method"]  # 必須從 kwargs 中獲取
-        threshold = kwargs["threshold"]  # 必須從 kwargs 中獲取
-
-        
-        while True:
-            # stop the search process if hit global max sample nums
-            if self._max_sample_nums and self.__class__._global_samples_nums >= self._max_sample_nums:
-                break
-
-            
-
-            prompt = self._database.get_prompt()
-            reset_time = time.time()
-            samples = self._llm.draw_samples(prompt.code)
-            sample_time = (time.time() - reset_time) / self._samples_per_prompt
-            
-            for sample in samples:
-                function_code = '''def priority(item: float, bins: np.ndarray) -> np.ndarray:
-    """Returns priority with which we want to add item to each bin.
-
-    Args:
-        item: Size of item to be added to the bin.
-        bins: Array of capacities for each bin.
-
-    Return:
-        Array of same size as bins with priority score of each bin.
-    """
-    """Improved version of `priority_v0`."""'''+ sample  # RZ: add function signature
-                
-
-                
-                self._global_sample_nums_plus_one()  # RZ: add _global_sample_nums
-                cur_global_sample_nums = self._get_global_sample_nums()
-                chosen_evaluator: evaluator.Evaluator = np.random.choice(self._evaluators)
-
-                if method == "hash" and self.is_duplicate_by_hash(function_code):  # 基於哈希值檢查
-                    print("#########################################")
-                    print("#  Skipping duplicate function (hash):  #")
-                    print("#########################################")
-                    print(function_code)
-                    continue
-                elif method == "similarity" and self.is_duplicate_by_similarity(function_code, threshold):  # 基於相似度檢查
-                    print("###############################################")
-                    print("#  Skipping duplicate function (similarity):  #")
-                    print("###############################################")
-                    print(function_code)
-                    continue
-                elif method == "ai_agent" and self.is_duplicate_by_ai_agent(function_code, threshold):  # 基於 AI Agent 檢查
-                    print("###############################################")
-                    print("#  Skipping duplicate function (AI Agent):    #")
-                    print("###############################################")
-                    print(function_code)
-                    continue
-
-                # 如果不是重複代碼，記錄哈希值和完整內容
-                code_hash = hashlib.sha256(function_code.encode()).hexdigest()
-                self._evaluated_hashes.add(code_hash)
-                self._evaluated_functions.append(function_code)
-
-
-                chosen_evaluator.analyse(
-                    sample,
-                    prompt.island_id,
-                    prompt.version_generated,
-                    **kwargs,
-                    global_sample_nums=cur_global_sample_nums,
-                    sample_time=sample_time
-                )
-
-    def _get_global_sample_nums(self) -> int:
-        return self.__class__._global_samples_nums
-
-    def set_global_sample_nums(self, num):
-        self.__class__._global_samples_nums = num
-
-    def _global_sample_nums_plus_one(self):
-        self.__class__._global_samples_nums += 1
+# Copyright 2023 DeepMind Technologies Limited
+#
+# Licensed under the Apache License, Version 2.0 (the "License");
+# you may not use this file except in compliance with the License.
+# You may obtain a copy of the License at
+#
+#    http://www.apache.org/licenses/LICENSE-2.0
+#
+# Unless required by applicable law or agreed to in writing, software
+# distributed under the License is distributed on an "AS IS" BASIS,
+# WITHOUT WARRANTIES OR CONDITIONS OF ANY KIND, either express or implied.
+# See the License for the specific language governing permissions and
+# limitations under the License.
+# ==============================================================================
+
+"""Class for sampling new programs."""
+from __future__ import annotations
+from abc import ABC, abstractmethod
+import os 
+import json
+import hashlib
+import logging
+from difflib import SequenceMatcher  # 用於計算相似度
+from openai import OpenAI
+
+from typing import Collection, Sequence, Type
+import numpy as np
+import time
+
+import http.client
+
+from implementation import evaluator
+from implementation import programs_database
+
+
+class LLM(ABC):
+    """Language model that predicts continuation of provided source code.
+
+    RZ: The sampled function code must be trimmed! Especially using instruct-based LLM.
+    -For example, the sampled function code (with description) is:
+    ------------------------------------------------------------------------------------------------------------------
+    Here is the function.
+    def priority_v2(..., ...) -> Any:
+        a = np.array([1, 2, 3])
+        if len(a) > 2:
+            return a / a.sum()
+        else:
+            return a / a.mean()
+    This function is going to ..., and returns ...[Descriptions by LLM]
+    ------------------------------------------------------------------------------------------------------------------
+    -The descriptions above the function's signature, and the function's signature must be removed.
+    -The above code must be trimmed as follows:
+    ------------------------------------------------------------------------------------------------------------------
+        a = np.array([1, 2, 3])
+            if len(a) > 2:
+                return a / a.sum()
+            else:
+                return a / a.mean()
+        Here is the function. This function is going to ..., and returns ...[Descriptions by LLM]
+    ------------------------------------------------------------------------------------------------------------------
+    Please note that the indent must be preserved. And the additional descriptions can also be preserved,
+    which will be trimmed by Evaluator.
+    """
+
+    def __init__(self, samples_per_prompt: int, multi_strategy_config=None) -> None:
+        self._samples_per_prompt = samples_per_prompt
+        self._multi_strategy_config = multi_strategy_config
+        self._additional_prompt = ""
+        self._current_strategy_prompt = ""
+        
+    def _get_strategy_prompt(self) -> str:
+        """Get prompt based on selected optimization strategies."""
+        if not self._multi_strategy_config or not self._multi_strategy_config.enable_multi_strategy:
+            return "", []
+        
+        strategies = self._multi_strategy_config.OPTIMIZATION_STRATEGIES
+        selected_strategies = []
+        selected_strategy_names = []  # 记录选择的策略名称
+        
+        multi_num = min(self._multi_strategy_config.multi_num, 
+                    len(self._multi_strategy_config.multi_strategies))
+        
+   
+        if multi_num > 0 and self._multi_strategy_config.multi_strategies:
+            # Always include primary strategy
+            primary = self._multi_strategy_config.multi_strategies[0]
+            if primary in strategies:
+                selected_strategies.append(strategies[primary])
+                selected_strategy_names.append(primary)  # 记录策略名称
+            
+            # Add random secondary strategies
+            secondary_options = self._multi_strategy_config.multi_strategies[1:]
+            if secondary_options and multi_num > 1:
+                num_secondary = min(multi_num - 1, len(secondary_options))
+                selected_secondary = np.random.choice(
+                    secondary_options, num_secondary, replace=False).tolist()
+                for s in selected_secondary:
+                    if s in strategies:
+                        selected_strategies.append(strategies[s])
+                        selected_strategy_names.append(s)  # 记录策略名称
+        
+        # if multi_num > 0 and self._multi_strategy_config.multi_strategies:
+        #     selected_keys = np.random.choice(
+        #         self._multi_strategy_config.multi_strategies, 
+        #         multi_num, replace=False).tolist()
+        #     for key in selected_keys:
+        #         if key in strategies:
+        #             selected_strategies.append(strategies[key])
+        #             selected_strategy_names.append(key)  # 记录策略名称
+                    
+        # 构建提示词
+        if not selected_strategies:
+            return "", []
+        
+        # Format: FOCUS ON X, Y AND Z: Create a solution that balances...
+        strategy_names = [s["short_name"] for s in selected_strategies]
+        strategy_descriptions = [s["description"] for s in selected_strategies]
+        strategy_guidances = [s["guidance"] for s in selected_strategies]
+        if len(strategy_names) == 1:
+            focus_list = strategy_names[0]
+            desc_list = strategy_descriptions[0]
+        elif len(strategy_names) == 2:
+            focus_list = " AND ".join(strategy_names)
+            desc_list = " and ".join(strategy_descriptions)
+        else:
+            focus_list = ", ".join(strategy_names[:-1]) + f" AND {strategy_names[-1]}"
+            desc_list = ", ".join(strategy_descriptions[:-1]) + f" and {strategy_descriptions[-1]}"
+        
+        guidance_combined = " ".join(strategy_guidances)
+        if len(strategy_names) == 1:
+            return f"FOCUS ON {focus_list}: {guidance_combined}", selected_strategy_names
+            
+        else:
+            return f"FOCUS ON {focus_list}: Create a solution that balances {desc_list}. {guidance_combined}", selected_strategy_names
+
+    def _draw_sample(self, prompt: str) -> str:
+        """Returns a predicted continuation of `prompt`."""
+        raise NotImplementedError('Must provide a language model.')
+
+    @abstractmethod
+    def draw_samples(self, prompt: str) -> Collection[str]:
+        """Returns multiple predicted continuations of `prompt`."""
+        return [self._draw_sample(prompt) for _ in range(self._samples_per_prompt)]
+
+
+class Sampler:
+    """Node that samples program continuations and sends them for analysis.
+    """
+    _global_samples_nums: int = 1  # RZ: this variable records the global sample nums
+
+    def __init__(
+            self,
+            database: programs_database.ProgramsDatabase,
+            evaluators: Sequence[evaluator.Evaluator],
+            samples_per_prompt: int,
+            max_sample_nums: int | None = None,
+            llm_class: Type[LLM] = LLM,
+            multi_strategy_config=None,
+            log_dir: str | None = None,
+    ):
+        self._samples_per_prompt = samples_per_prompt
+        self._database = database
+        self._evaluators = evaluators
+        self._llm = llm_class(samples_per_prompt, multi_strategy_config)
+        self._max_sample_nums = max_sample_nums
+        self._evaluated_hashes = set()  # 存儲已評估代碼的哈希值
+        self._evaluated_functions = []  # 存儲已評估代碼的完整內容
+        self._json_dir = os.path.join(log_dir, 'samples')
+    
+    def _load_evaluated_hashes(self):
+        """從日志文件夾加載已評估代碼的哈希值和完整內容。"""
+        if not self._json_dir:
+            return
+        for file_name in os.listdir(self._json_dir):
+            if file_name.endswith('.json'):
+                with open(os.path.join(self._json_dir, file_name), 'r') as json_file:
+                    content = json.load(json_file)
+                    function_code = content.get('function', '')
+                    code_hash = hashlib.sha256(function_code.encode()).hexdigest()
+                    self._evaluated_hashes.add(code_hash)
+                    self._evaluated_functions.append(function_code)
+
+    def is_duplicate_by_hash(self, function_code: str) -> bool:
+        """檢查代碼是否已評估過（基於哈希值）。"""
+        code_hash = hashlib.sha256(function_code.encode()).hexdigest()
+        return code_hash in self._evaluated_hashes
+
+    def is_duplicate_by_similarity(self, function_code: str, threshold: float = 0.9) -> bool:
+        """檢查代碼是否已評估過（基於相似度）。"""
+        for evaluated_code in self._evaluated_functions:
+            similarity = SequenceMatcher(None, function_code, evaluated_code).ratio()
+            if similarity >= threshold:
+                return True
+        return False
+    
+    def is_duplicate_by_ai_agent(self, function_code: str, threshold: float = 0.9) -> bool:
+        """
+        檢查代碼是否已評估過（基於 AI Agent 評估）。
+        Args:
+            function_code: 要檢查的代碼。
+            threshold: 相似性分數的閾值，默認為 0.9。
+        Returns:
+            如果代碼被認為是重複的，返回 True；否則返回 False。
+        """
+        for evaluated_code in self._evaluated_functions:
+            try:
+                # 使用 AI Agent 比較代碼相似性
+                conn = http.client.HTTPSConnection("api.deepseek.com")
+                payload = json.dumps({
+                    "max_tokens": 512,
+                    "model": "deepseek-chat",
+                    "messages": [
+                                {"role": "system", "content": "You are a code similarity analyzer. Compare the two code snippets and return only a similarity score from [0, 1] based on their aim and logic. 1 means identical, 0 means completely different. Output should be a single number."},
+                                {"role": "user", "content": f"Code 1:\n{function_code}\n\nCode 2:\n{evaluated_code}"}]
+                })
+                headers = {
+                    'Authorization': 'Bearer sk-4d4b1fb4def14ae3887a21683c3f1763',
+                    'User-Agent': 'Apifox/1.0.0 (https://apifox.com)',
+                    'Content-Type': 'application/json'
+                }
+                conn.request("POST", "/v1/chat/completions", payload, headers)
+                res = conn.getresponse()
+                data = res.read().decode("utf-8")
+                data = json.loads(data)
+
+                words_to_remove = ['similarity','score', 'Score', 'Similarity',':',  ' ']
+                score_text = data['choices'][0]['message']['content'].strip()
+                print(f"AI Agent 評估結果: {score_text}")
+
+                for word in words_to_remove:
+                    score_text = score_text.replace(word, '')
+                score = float(score_text)
+                if score >= threshold:
+                    return True
+            except Exception as e:
+                logging.error(f"AI Agent 評估失敗: {e}")
+                continue
+        return False
+    
+
+    def sample(self, **kwargs):
+        """Continuously gets prompts, samples programs, sends them for analysis.
+        """
+        method = kwargs["method"]  # 必須從 kwargs 中獲取
+        threshold = kwargs["threshold"]  # 必須從 kwargs 中獲取
+
+        
+        while True:
+            # stop the search process if hit global max sample nums
+            if self._max_sample_nums and self.__class__._global_samples_nums >= self._max_sample_nums:
+                break
+
+            
+
+            prompt = self._database.get_prompt()
+            reset_time = time.time()
+            samples = self._llm.draw_samples(prompt.code)
+            sample_time = (time.time() - reset_time) / self._samples_per_prompt
+            
+            for sample in samples:
+                function_code = '''def priority(item: float, bins: np.ndarray) -> np.ndarray:
+    """Returns priority with which we want to add item to each bin.
+
+    Args:
+        item: Size of item to be added to the bin.
+        bins: Array of capacities for each bin.
+
+    Return:
+        Array of same size as bins with priority score of each bin.
+    """
+    """Improved version of `priority_v0`."""'''+ sample  # RZ: add function signature
+                
+
+                
+                self._global_sample_nums_plus_one()  # RZ: add _global_sample_nums
+                cur_global_sample_nums = self._get_global_sample_nums()
+                chosen_evaluator: evaluator.Evaluator = np.random.choice(self._evaluators)
+
+                if method == "hash" and self.is_duplicate_by_hash(function_code):  # 基於哈希值檢查
+                    print("#########################################")
+                    print("#  Skipping duplicate function (hash):  #")
+                    print("#########################################")
+                    print(function_code)
+                    continue
+                elif method == "similarity" and self.is_duplicate_by_similarity(function_code, threshold):  # 基於相似度檢查
+                    print("###############################################")
+                    print("#  Skipping duplicate function (similarity):  #")
+                    print("###############################################")
+                    print(function_code)
+                    continue
+                elif method == "ai_agent" and self.is_duplicate_by_ai_agent(function_code, threshold):  # 基於 AI Agent 檢查
+                    print("###############################################")
+                    print("#  Skipping duplicate function (AI Agent):    #")
+                    print("###############################################")
+                    print(function_code)
+                    continue
+
+                # 如果不是重複代碼，記錄哈希值和完整內容
+                code_hash = hashlib.sha256(function_code.encode()).hexdigest()
+                self._evaluated_hashes.add(code_hash)
+                self._evaluated_functions.append(function_code)
+
+
+                chosen_evaluator.analyse(
+                    sample,
+                    prompt.island_id,
+                    prompt.version_generated,
+                    **kwargs,
+                    global_sample_nums=cur_global_sample_nums,
+                    sample_time=sample_time
+                )
+
+    def _get_global_sample_nums(self) -> int:
+        return self.__class__._global_samples_nums
+
+    def set_global_sample_nums(self, num):
+        self.__class__._global_samples_nums = num
+
+    def _global_sample_nums_plus_one(self):
+        self.__class__._global_samples_nums += 1